--- conflicted
+++ resolved
@@ -50,15 +50,6 @@
 	//   d) Add 'ENIAttachments' struct
 	//   e) Deprecate 'SteadyStateDependencies' in favor of 'TransitionDependencySet'
 	// 7)
-<<<<<<< HEAD
-	//   a) Add 'MetadataUpdated' field to 'api.Container'
-	//   b) Add 'DomainNameServers' and 'DomainNameSearchList' in 'api.ENI'
-	// 8)
-	//   a) Add 'UseExecutionRole' in 'api.ECRAuthData'
-	//   b) Add 'executionCredentialsID' in 'api.Task'
-	//   c) Add 'LogsAuthStrategy' field to 'api.Container'
-	//   d) Added task cgroup related fields ('CPU', 'Memory', 'MemoryCPULimitsEnabled') to 'api.Task'
-=======
 	//   a) Add 'MetadataUpdated' field to 'apicontainer.Container'
 	//   b) Add 'DomainNameServers' and 'DomainNameSearchList' in `api.ENI`
 	// 8)
@@ -66,18 +57,12 @@
 	//   b) Add `executionCredentialsID` in `apitask.Task`
 	//   c) Add 'LogsAuthStrategy' field to 'apicontainer.Container'
 	//   d) Added task cgroup related fields ('CPU', 'Memory', 'MemoryCPULimitsEnabled') to 'apitask.Task'
->>>>>>> aba7fa52
 	// 9) Add 'ipToTask' map to state file
 	// 10) Add 'healthCheckType' field in 'apicontainer.Container'
 	// 11)
 	//  a) Add 'PrivateDNSName' field to 'api.ENI'
-<<<<<<< HEAD
-	//  b)Remove 'AppliedStatus' field from 'api.Container'
-	// 12) Add 'PullSucceeded' field to 'ImageState'
-=======
 	//  b)Remove `AppliedStatus` field form 'apicontainer.Container'
 	// 12) Deprecate 'TransitionDependencySet' and add new 'TransitionDependenciesMap' in 'apicontainer.Container'
->>>>>>> aba7fa52
 	ECSDataVersion = 12
 
 	// ecsDataFile specifies the filename in the ECS_DATADIR
