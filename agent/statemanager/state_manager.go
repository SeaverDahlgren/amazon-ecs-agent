// Copyright Amazon.com Inc. or its affiliates. All Rights Reserved.
//
// Licensed under the Apache License, Version 2.0 (the "License"). You may
// not use this file except in compliance with the License. A copy of the
// License is located at
//
//	http://aws.amazon.com/apache2.0/
//
// or in the "license" file accompanying this file. This file is distributed
// on an "AS IS" BASIS, WITHOUT WARRANTIES OR CONDITIONS OF ANY KIND, either
// express or implied. See the License for the specific language governing
// permissions and limitations under the License.

// Package statemanager implements simple constructs for saving and restoring
// state from disk.
// It provides the interface for a StateManager which can read/write arbitrary
// json data from/to disk.
package statemanager

import (
	"encoding/json"
	"errors"
	"os"
	"strconv"
	"sync"
	"time"

	"github.com/aws/amazon-ecs-agent/agent/config"
	"github.com/aws/amazon-ecs-agent/agent/metrics"

	"github.com/cihub/seelog"
)

const (
	// ECSDataVersion is the current version of saved data. Any backwards or
	// forwards incompatible changes to the data-format should increment this number
	// and retain the ability to read old data versions.
	// Version changes:
	// 1) initial
	// 2)
	//   a) Add 'ACSSeqNum' top level field (backwards compatible; technically
	//      forwards compatible but could cause resource constraint violations)
	//   b) remove 'DEAD', 'UNKNOWN' state from ever being marshalled (backward and
	//      forward compatible)
	// 3) Add 'Protocol' field to 'portMappings' and 'KnownPortBindings'
	// 4) Add 'DockerConfig' struct
	// 5) Add 'ImageStates' struct as part of ImageManager
	// 6)
	//   a) Refactor 'Internal' field in 'apicontainer.Container' to 'Type' enum
	//   b) Add 'ContainerResourcesProvisioned' as a new 'ContainerStatus' enum
	//   c) Add 'SteadyStateStatus' field to 'Container' struct
	//   d) Add 'ENIAttachments' struct
	//   e) Deprecate 'SteadyStateDependencies' in favor of 'TransitionDependencySet'
	// 7)
	//   a) Add 'MetadataUpdated' field to 'apicontainer.Container'
	//   b) Add 'DomainNameServers' and 'DomainNameSearchList' in `api.ENI`
	// 8)
	//   a) Add 'UseExecutionRole' in `api.ECRAuthData`
	//   b) Add `executionCredentialsID` in `apitask.Task`
	//   c) Add 'LogsAuthStrategy' field to 'apicontainer.Container'
	//   d) Added task cgroup related fields ('CPU', 'Memory', 'MemoryCPULimitsEnabled') to 'apitask.Task'
	// 9) Add 'ipToTask' map to state file
	// 10) Add 'healthCheckType' field in 'apicontainer.Container'
	// 11)
	//   a) Add 'PrivateDNSName' field to 'api.ENI'
	//   b) Remove `AppliedStatus` field form 'apicontainer.Container'
	// 12) Deprecate 'TransitionDependencySet' and add new 'TransitionDependenciesMap' in 'apicontainer.Container'
	// 13) Add 'resources' field to 'api.task.task'
	// 14) Add 'PlatformFields' field to 'api.task.task'
	// 15) Add 'PIDMode' and 'IPCMode' fields to 'api.task.task'
	// 16) Add 'V3EndpointID' field to 'Container' struct
	// 17)
	//   a) Add 'secrets' field to 'apicontainer.Container'
	//   b) Add 'ssmsecret' field to 'resources'
	// 18)
	//   a) Add 'AvailabilityZone' field to the TaskResponse struct
	//   b) Add 'asmsecret' field to 'resources'
	// 19)
	//   a) Add 'Associations' field to 'api.task.task'
	//   b) Add 'GPUIDs' field to 'apicontainer.Container'
	//   c) Add 'NvidiaRuntime' field to 'api.task.task'
	// 20)
	//   a) Add 'DependsOn' field to 'apicontainer.Container'
	//   b) Add 'StartTime' field to 'api.container.Container'
	//   c) Add 'StopTime' field to 'api.container.Container'
	// 21) Add 'target' field to the Secret struct
	// 22)
	// 	 a) Add 'attachmentType' field to 'api.ENIAttachment'
	//	 b) Add 'InterfaceAssociationProtocol' field to 'api.ENI'
	//	 c) Add 'InterfaceVlanProperties' field to 'api.ENI'
	// 23)
	//	 a) Add 'RuntimeID' field to 'apicontainer.Container'
	//	 b) Add 'FirelensConfig' field to 'Container' struct
	//	 c) Add 'firelens' field to 'resources'
	// 24)
	//	 a) Add 'imageDigest' field to 'apicontainer.Container'
	//	 b) Add 'Region', 'ExecutionCredentialsID', 'ExternalConfigType', 'ExternalConfigValue' and 'NetworkMode' to
	//     firelens task resource.
	// 25) Add `seqNumTaskManifest` int field
	// 26) Add 'credentialspec' field to 'resources'
<<<<<<< HEAD
	// 27) Add 'envfile' field to 'resources'
=======
	// 27)
	//	 a) Add 'authorizationConfig', 'transitEncryption' and 'transitEncryptionPort' to 'taskresource.volume.EFSVolumeConfig'
	//	 b) Add 'pauseContainerPID' field to 'taskresource.volume.VolumeResource'
>>>>>>> 3513dff5

	ECSDataVersion = 27

	// ecsDataFile specifies the filename in the ECS_DATADIR
	ecsDataFile = "ecs_agent_data.json"

	// minSaveInterval specifies how frequently to flush to disk
	minSaveInterval = 10 * time.Second
)

// Saveable types should be able to be json serializable and deserializable
// Properly, this should have json.Marshaler/json.Unmarshaler here, but string
// and so on can be marshaled/unmarshaled sanely but don't fit those interfaces.
type Saveable interface{}

// Saver is a type that can be saved
type Saver interface {
	Save() error
	ForceSave() error
}

// Option functions are functions that may be used as part of constructing a new
// StateManager
type Option func(StateManager)

type saveableState map[string]*Saveable
type intermediateSaveableState map[string]json.RawMessage

// State is a struct of all data that should be saveable/loadable to disk. Each
// element should be json-serializable.
//
// Note, changing this to work with BinaryMarshaler or another more compact
// format would be fine, but everything already needs a json representation
// since that's our wire format and the extra space taken / IO-time is expected
// to be fairly negligible.
type state struct {
	Data saveableState

	Version int
}

type intermediateState struct {
	Data intermediateSaveableState
}

type versionOnlyState struct {
	Version int
}

type platformDependencies interface{}

// A StateManager can load and save state from disk.
// Load is not expected to return an error if there is no state to load.
type StateManager interface {
	Saver
	Load() error
}

type basicStateManager struct {
	statePath string // The path to a file in which state can be serialized

	state *state // pointers to the data we should save / load into

	saveTimesLock   sync.Mutex // guards save times
	lastSave        time.Time  //the last time a save completed
	nextPlannedSave time.Time  //the next time a save is planned

	savingLock sync.Mutex // guards marshal, write, move (on Linux), and load (on Windows)

	platformDependencies platformDependencies // platform-specific dependencies
}

// NewStateManager constructs a new StateManager which saves data at the
// location specified in cfg and operates under the given options.
// The returned StateManager will not save more often than every 10 seconds and
// will not reliably return errors with Save, but will log them appropriately.
func NewStateManager(cfg *config.Config, options ...Option) (StateManager, error) {
	fi, err := os.Stat(cfg.DataDir)
	if err != nil {
		return nil, err
	}
	if !fi.IsDir() {
		return nil, errors.New("State manager DataDir must exist")
	}

	state := &state{
		Data:    make(saveableState),
		Version: ECSDataVersion,
	}
	manager := &basicStateManager{
		statePath: cfg.DataDir,
		state:     state,
	}

	for _, option := range options {
		option(manager)
	}

	manager.platformDependencies = newPlatformDependencies()

	return manager, nil
}

// AddSaveable is an option that adds a given saveable as one that should be saved
// under the given name. The name must be the same across uses of the
// statemanager (e.g. program invocations) for it to be serialized and
// deserialized correctly.
func AddSaveable(name string, saveable Saveable) Option {
	return (Option)(func(m StateManager) {
		manager, ok := m.(*basicStateManager)
		if !ok {
			seelog.Critical("Unable to add to state manager; unknown instantiation")
			return
		}
		manager.state.Data[name] = &saveable
	})
}

// Save triggers a save to file, though respects a minimum save interval to wait
// between saves.
func (manager *basicStateManager) Save() error {
	defer metrics.MetricsEngineGlobal.RecordStateManagerMetric("SAVE")()
	manager.saveTimesLock.Lock()
	defer manager.saveTimesLock.Unlock()
	if time.Since(manager.lastSave) >= minSaveInterval {
		// we can just save
		err := manager.ForceSave()
		manager.lastSave = time.Now()
		manager.nextPlannedSave = time.Time{} // re-zero it; assume all pending desires to save are fulfilled
		return err
	} else if manager.nextPlannedSave.IsZero() {
		// No save planned yet, we should plan one.
		next := manager.lastSave.Add(minSaveInterval)
		manager.nextPlannedSave = next
		go func() {
			time.Sleep(next.Sub(time.Now()))
			manager.Save()
		}()
	}
	// else nextPlannedSave wasn't Zero so there's a save planned elsewhere that'll
	// fulfill this
	return nil
}

// ForceSave saves the given State to a file. It is an atomic operation on POSIX
// systems (by Renaming over the target file).
// This function logs errors at will and does not necessarily expect the caller
// to handle the error because there's little a caller can do in general other
// than just keep going.
// In addition, the StateManager internally buffers save requests in order to
// only save at most every STATE_SAVE_INTERVAL.
func (manager *basicStateManager) ForceSave() error {
	manager.savingLock.Lock()
	defer manager.savingLock.Unlock()
	seelog.Info("Saving state!")
	s := manager.state
	s.Version = ECSDataVersion

	data, err := json.Marshal(s)
	if err != nil {
		seelog.Error("Error saving state; could not marshal data; this is odd", "err", err)
		return err
	}
	return manager.writeFile(data)
}

// Load reads state off the disk from the well-known filepath and loads it into
// the passed State object.
func (manager *basicStateManager) Load() error {
	s := manager.state
	seelog.Info("Loading state!")
	data, err := manager.readFile()
	if err != nil {
		seelog.Error("Error reading existing state file", "err", err)
		return err
	}
	if data == nil {
		return nil
	}
	// Dry-run to make sure this is a version we can understand
	err = manager.dryRun(data)
	if err != nil {
		return err
	}
	// Now load it into the actual state. The reason we do this with the
	// intermediate state is that we *must* unmarshal directly into the
	// "saveable" pointers we were given in AddSaveable; if we unmarshal
	// directly into a map with values of pointers, those pointers are lost.
	// We *must* unmarshal this way because the existing pointers could have
	// semi-initialized data (and are actually expected to)

	var intermediate intermediateState
	err = json.Unmarshal(data, &intermediate)
	if err != nil {
		seelog.Debug("Could not unmarshal into intermediate")
		return err
	}

	for key, rawJSON := range intermediate.Data {
		actualPointer, ok := manager.state.Data[key]
		if !ok {
			seelog.Error("Loading state: potentially malformed json key of " + key)
			continue
		}
		err = json.Unmarshal(rawJSON, actualPointer)
		if err != nil {
			seelog.Debug("Could not unmarshal into actual")
			return err
		}
	}

	seelog.Debug("Loaded state!", "state", s)
	return nil
}

func (manager *basicStateManager) dryRun(data []byte) error {
	// Dry-run to make sure this is a version we can understand
	tmps := versionOnlyState{}
	err := json.Unmarshal(data, &tmps)
	if err != nil {
		seelog.Critical("Could not unmarshal existing state; corrupted data?", "err", err, "data", data)
		return err
	}
	if tmps.Version > ECSDataVersion {
		strversion := strconv.Itoa(tmps.Version)
		return errors.New("Unsupported data format: Version " + strversion + " not " + strconv.Itoa(ECSDataVersion))
	}
	return nil
}<|MERGE_RESOLUTION|>--- conflicted
+++ resolved
@@ -98,15 +98,12 @@
 	//     firelens task resource.
 	// 25) Add `seqNumTaskManifest` int field
 	// 26) Add 'credentialspec' field to 'resources'
-<<<<<<< HEAD
-	// 27) Add 'envfile' field to 'resources'
-=======
 	// 27)
 	//	 a) Add 'authorizationConfig', 'transitEncryption' and 'transitEncryptionPort' to 'taskresource.volume.EFSVolumeConfig'
 	//	 b) Add 'pauseContainerPID' field to 'taskresource.volume.VolumeResource'
->>>>>>> 3513dff5
-
-	ECSDataVersion = 27
+	// 28) Add 'envfile' field to 'resources'
+
+	ECSDataVersion = 28
 
 	// ecsDataFile specifies the filename in the ECS_DATADIR
 	ecsDataFile = "ecs_agent_data.json"
