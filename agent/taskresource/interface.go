// Copyright 2014-2018 Amazon.com, Inc. or its affiliates. All Rights Reserved.
//
// Licensed under the Apache License, Version 2.0 (the "License"). You may
// not use this file except in compliance with the License. A copy of the
// License is located at
//
//	http://aws.amazon.com/apache2.0/
//
// or in the "license" file accompanying this file. This file is distributed
// on an "AS IS" BASIS, WITHOUT WARRANTIES OR CONDITIONS OF ANY KIND, either
// express or implied. See the License for the specific language governing
// permissions and limitations under the License.

package taskresource

import (
	"encoding/json"
	"time"
<<<<<<< HEAD
=======

	"github.com/aws/amazon-ecs-agent/agent/api/task/status"
)

// ResourceStatus is an enumeration of valid states of task resource lifecycle
type ResourceStatus int32
>>>>>>> 93367af6

	"github.com/aws/amazon-ecs-agent/agent/taskresource/status"
)

// TaskResource is a wrapper for task level resource methods we need
type TaskResource interface {
	// SetDesiredStatus sets the desired status of the resource
	SetDesiredStatus(status.ResourceStatus)
	// GetDesiredStatus gets the desired status of the resource
	GetDesiredStatus() status.ResourceStatus
	// SetKnownStatus sets the desired status of the resource
	SetKnownStatus(status.ResourceStatus)
	// GetKnownStatus gets the desired status of the resource
	GetKnownStatus() status.ResourceStatus
	// SetCreatedAt sets the timestamp for resource's creation time
	SetCreatedAt(time.Time)
	// GetCreatedAt sets the timestamp for resource's creation time
	GetCreatedAt() time.Time
	// Create performs resource creation
	Create() error
	// Cleanup performs resource cleanup
	Cleanup() error
	// GetName returns the unique name of the resource
	GetName() string
	// DesiredTeminal returns true if remove is in terminal state
	DesiredTerminal() bool
	// KnownCreated returns true if resource state is CREATED
	KnownCreated() bool
	// TerminalStatus returns the last transition state of the resource
	TerminalStatus() status.ResourceStatus
	// NextKnownState returns resource's next state
	NextKnownState() status.ResourceStatus
	// ApplyTransition calls the function required to move to the specified status
	ApplyTransition(status.ResourceStatus) error
	// SteadyState returns the transition state of the resource defined as "ready"
	SteadyState() status.ResourceStatus
	// SetAppliedStatus sets the applied status of resource and returns whether
	// the resource is already in a transition
	SetAppliedStatus(status status.ResourceStatus) bool
	// StatusString returns the string of the resource status
<<<<<<< HEAD
	StatusString(status status.ResourceStatus) string
=======
	StatusString(status ResourceStatus) string
	// GetTerminalReason returns string describing why the resource failed to
	// provision
	GetTerminalReason() string
>>>>>>> 93367af6
	// Initialize will initialze the resource fields of the resource
	Initialize(res *ResourceFields,
		taskKnownStatus status.TaskStatus, taskDesiredStatus status.TaskStatus)

	json.Marshaler
	json.Unmarshaler
}<|MERGE_RESOLUTION|>--- conflicted
+++ resolved
@@ -16,29 +16,21 @@
 import (
 	"encoding/json"
 	"time"
-<<<<<<< HEAD
-=======
 
-	"github.com/aws/amazon-ecs-agent/agent/api/task/status"
-)
-
-// ResourceStatus is an enumeration of valid states of task resource lifecycle
-type ResourceStatus int32
->>>>>>> 93367af6
-
-	"github.com/aws/amazon-ecs-agent/agent/taskresource/status"
+	apitaskstatus "github.com/aws/amazon-ecs-agent/agent/api/task/status"
+	resourcestatus "github.com/aws/amazon-ecs-agent/agent/taskresource/status"
 )
 
 // TaskResource is a wrapper for task level resource methods we need
 type TaskResource interface {
 	// SetDesiredStatus sets the desired status of the resource
-	SetDesiredStatus(status.ResourceStatus)
+	SetDesiredStatus(resourcestatus.ResourceStatus)
 	// GetDesiredStatus gets the desired status of the resource
-	GetDesiredStatus() status.ResourceStatus
+	GetDesiredStatus() resourcestatus.ResourceStatus
 	// SetKnownStatus sets the desired status of the resource
-	SetKnownStatus(status.ResourceStatus)
+	SetKnownStatus(resourcestatus.ResourceStatus)
 	// GetKnownStatus gets the desired status of the resource
-	GetKnownStatus() status.ResourceStatus
+	GetKnownStatus() resourcestatus.ResourceStatus
 	// SetCreatedAt sets the timestamp for resource's creation time
 	SetCreatedAt(time.Time)
 	// GetCreatedAt sets the timestamp for resource's creation time
@@ -54,28 +46,24 @@
 	// KnownCreated returns true if resource state is CREATED
 	KnownCreated() bool
 	// TerminalStatus returns the last transition state of the resource
-	TerminalStatus() status.ResourceStatus
+	TerminalStatus() resourcestatus.ResourceStatus
 	// NextKnownState returns resource's next state
-	NextKnownState() status.ResourceStatus
+	NextKnownState() resourcestatus.ResourceStatus
 	// ApplyTransition calls the function required to move to the specified status
-	ApplyTransition(status.ResourceStatus) error
+	ApplyTransition(resourcestatus.ResourceStatus) error
 	// SteadyState returns the transition state of the resource defined as "ready"
-	SteadyState() status.ResourceStatus
+	SteadyState() resourcestatus.ResourceStatus
 	// SetAppliedStatus sets the applied status of resource and returns whether
 	// the resource is already in a transition
-	SetAppliedStatus(status status.ResourceStatus) bool
+	SetAppliedStatus(status resourcestatus.ResourceStatus) bool
 	// StatusString returns the string of the resource status
-<<<<<<< HEAD
-	StatusString(status status.ResourceStatus) string
-=======
-	StatusString(status ResourceStatus) string
+	StatusString(status resourcestatus.ResourceStatus) string
 	// GetTerminalReason returns string describing why the resource failed to
 	// provision
 	GetTerminalReason() string
->>>>>>> 93367af6
 	// Initialize will initialze the resource fields of the resource
 	Initialize(res *ResourceFields,
-		taskKnownStatus status.TaskStatus, taskDesiredStatus status.TaskStatus)
+		taskKnownStatus apitaskstatus.TaskStatus, taskDesiredStatus apitaskstatus.TaskStatus)
 
 	json.Marshaler
 	json.Unmarshaler
