--- conflicted
+++ resolved
@@ -99,15 +99,10 @@
 type Container struct {
 	// Name is the name of the container specified in the task definition
 	Name string
-<<<<<<< HEAD
 	// RuntimeID is the docker id of the container
 	RuntimeID string
-	// DependsOn is the field which specifies the ordering for container startup and shutdown.
-	DependsOn []DependsOn `json:"dependsOn,omitempty"`
-=======
 	// DependsOnUnsafe is the field which specifies the ordering for container startup and shutdown.
 	DependsOnUnsafe []DependsOn `json:"dependsOn,omitempty"`
->>>>>>> e00fe46e
 	// V3EndpointID is a container identifier used to construct v3 metadata endpoint; it's unique among
 	// all the containers managed by the agent
 	V3EndpointID string
